--- conflicted
+++ resolved
@@ -24,7 +24,6 @@
     "sentence-transformers>=5.1.0",
     "tqdm>=4.67.1",
     "datasets>=4.1.1",
-<<<<<<< HEAD
     "semhash>=0.3.2",
     "inflect>=7.5.0",
     "numpy>=1.24.0",
@@ -37,9 +36,7 @@
     "pathlib2>=2.3.7",
     "typer>=0.17.4",
     "ruff>=0.14.2",
-=======
     "neo4j>=5.0.0",
->>>>>>> cfb53794
 ]
 
 [dependency-groups]
