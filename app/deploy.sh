--- conflicted
+++ resolved
@@ -15,26 +15,11 @@
 # Change to project root for build context
 cd "$(dirname "$0")/.."
 
-<<<<<<< HEAD
-# Ensure Dockerfile exists
-if [[ ! -f "app/Dockerfile" ]]; then
-  echo "ERROR: app/Dockerfile not found!"
-  exit 1
-fi
-
-# Copy Dockerfile to root for Cloud Build (most reliable approach)
-cp app/Dockerfile Dockerfile
-cp app/.dockerignore .dockerignore 2>/dev/null || true
-
-# Submit build with Dockerfile at root
-gcloud builds submit --tag "$IMAGE_URI" --project "$GCP_PROJECT_ID" .
-=======
 gcloud builds submit \
   --config app/cloudbuild.yaml \
   --substitutions _IMAGE_URI="$IMAGE_URI" \
   --project "$GCP_PROJECT_ID" \
   .
->>>>>>> bd636096
 
 # Clean up
 rm -f Dockerfile .dockerignore
