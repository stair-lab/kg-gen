from typing import Union, List, Dict, Optional
from openai import OpenAI

from .steps._1_get_entities import get_entities
from .steps._2_get_relations import get_relations
from .steps._3_cluster_graph import cluster_graph
from .utils.chunk_text import chunk_text
from .models import Graph
import dspy
import json
import os
from concurrent.futures import ThreadPoolExecutor

class KGGen:
  def __init__(
    self,
    model: str = "openai/gpt-4o",
    temperature: float = 0.0,
    api_key: str = None,
    api_base: str = None
  ):
    """Initialize KGGen with optional model configuration

    Args:
        model: Name of model to use (e.g. 'gpt-4')
        temperature: Temperature for model sampling
        api_key: API key for model access
        api_base: Specify the base URL endpoint for making API calls to a language model service
    """
    self.dspy = dspy
    self.model = model
    self.temperature = temperature
    self.api_key = api_key
    self.api_base = api_base
    self.init_model(model, temperature, api_key, api_base)

  def init_model(
    self,
    model: str = None,
    temperature: float = None,
    api_key: str = None,
    api_base: str = None
  ):
    """Initialize or reinitialize the model with new parameters

    Args:
        model: Name of model to use (e.g. 'gpt-4')
        temperature: Temperature for model sampling
        api_key: API key for model access
        api_base: API base for model access
    """
    # Update instance variables if new values provided
    if model is not None:
      self.model = model
    if temperature is not None:
      self.temperature = temperature
    if api_key is not None:
      self.api_key = api_key
    if api_base is not None:
      self.api_base = api_base

    # Initialize dspy LM with current settings
    if self.api_key:
      self.lm = dspy.LM(model=self.model, api_key=self.api_key, temperature=self.temperature, api_base=self.api_base)
    else:
      self.lm = dspy.LM(model=self.model, temperature=self.temperature, api_base=self.api_base)

    self.dspy.configure(lm=self.lm)

  def generate(
    self,
    input_data: Union[str, List[Dict]],
    model: str = None,
    api_key: str = None,
    api_base: str = None,
    context: str = "",
    # example_relations: Optional[Union[
    #   List[Tuple[str, str, str]],
    #   List[Tuple[Tuple[str, str], str, Tuple[str, str]]]
    # ]] = None,
    chunk_size: Optional[int] = None,
    cluster: bool = False,
    temperature: float = None,
    node_type: Optional[List[str]] = None,
    edge_type: Optional[List[str]] = None,
    require_node_type: bool = True,
    require_edge_type: bool = True,
    # ontology: Optional[List[Tuple[str, str, str]]] = None,
    output_folder: Optional[str] = None
  ) -> Graph:
    """Generate a knowledge graph from input text or messages.

    Args:
        input_data: Text string or list of message dicts
        model: Name of OpenAI model to use
        api_key (str): OpenAI API key for making model calls
        chunk_size: Max size of text chunks in characters to process
        context: Description of data context
        example_relations: Example relationship tuples
        node_type: List of allowed node types
        edge_type: List of allowed edge types
        require_node_type: Whether every node must have one of the specified types (default True)
        require_edge_type: Whether every edge must have one of the specified types (default True)
        ontology: Valid node-edge-node structure tuples
        output_folder: Path to save partial progress

    Returns:
        Generated knowledge graph
    """

    # Process input data
    is_conversation = isinstance(input_data, list)
    if is_conversation:
      # Extract text from messages
      text_content = []
      for message in input_data:
        if not isinstance(message, dict) or 'role' not in message or 'content' not in message:
          raise ValueError("Messages must be dicts with 'role' and 'content' keys")
        if message['role'] in ['user', 'assistant']:
          text_content.append(f"{message['role']}: {message['content']}")

      # Join with newlines to preserve message boundaries
      processed_input = "\n".join(text_content)
    else:
      processed_input = input_data

    # Reinitialize dspy with new parameters if any are provided
    if any([model, temperature, api_key, api_base]):
      self.init_model(
        model=model or self.model,
        temperature=temperature or self.temperature,
        api_key=api_key or self.api_key,
        api_base=api_base or self.api_base,
      )
<<<<<<< HEAD
    
    # Initialize type maps
    entity_types_map = None
    edge_types_map = None
=======
>>>>>>> 3b9b4f92

    if not chunk_size:
      # Process without chunking
      entities_result = get_entities(
        self.dspy, 
        processed_input, 
        is_conversation=is_conversation,
        node_types=node_type,
        require_node_type=require_node_type
      )
      
      # Unpack results - entities_result is a tuple of (entities_list, entity_types_dict)
      if isinstance(entities_result, tuple) and len(entities_result) == 2:
        entities, entity_types_map = entities_result
      else:
        entities = entities_result
        entity_types_map = None
        
      # Get relations with edge types if specified
      relations_result = get_relations(
        self.dspy, 
        processed_input, 
        entities, 
        is_conversation=is_conversation,
        edge_types=edge_type,
        require_edge_type=require_edge_type
      )
      
      # Unpack relations results
      if isinstance(relations_result, tuple) and len(relations_result) == 2:
        relations, edge_types_map = relations_result
      else:
        relations = relations_result
        edge_types_map = None
        
    else:
      # Process with chunking
      chunks = chunk_text(processed_input, chunk_size)
      entities = set()
      relations = set()
      
      # Initialize type dictionaries
      all_entity_types = {}
      all_edge_types = {}

      def process_chunk(chunk):
        # Get entities with types
        entities_result = get_entities(
          self.dspy, 
          chunk, 
          is_conversation=is_conversation,
          node_types=node_type,
          require_node_type=require_node_type
        )
        
        # Unpack entity results
        if isinstance(entities_result, tuple) and len(entities_result) == 2:
          chunk_entities, chunk_entity_types = entities_result
        else:
          chunk_entities = entities_result
          chunk_entity_types = None
          
        # Get relations with types
        relations_result = get_relations(
          self.dspy, 
          chunk, 
          chunk_entities, 
          is_conversation=is_conversation,
          edge_types=edge_type,
          require_edge_type=require_edge_type
        )
        
        # Unpack relation results
        if isinstance(relations_result, tuple) and len(relations_result) == 2:
          chunk_relations, chunk_edge_types = relations_result
        else:
          chunk_relations = relations_result
          chunk_edge_types = None
          
        return chunk_entities, chunk_relations, chunk_entity_types, chunk_edge_types

      # Process chunks in parallel using ThreadPoolExecutor
      with ThreadPoolExecutor() as executor:
        results = list(executor.map(process_chunk, chunks))

      # Combine results
      for chunk_entities, chunk_relations, chunk_entity_types, chunk_edge_types in results:
        entities.update(chunk_entities)
        relations.update(chunk_relations)
<<<<<<< HEAD
        
        # Update type dictionaries if they exist
        if chunk_entity_types:
          all_entity_types.update(chunk_entity_types)
        if chunk_edge_types:
          all_edge_types.update(chunk_edge_types)
          
      # Set the combined type maps
      entity_types_map = all_entity_types if all_entity_types else None
      edge_types_map = all_edge_types if all_edge_types else None
    
    # Create graph with type information if available
    graph_args = {
      "entities": entities,
      "relations": relations,
      "edges": {relation[1] for relation in relations}
    }
    
    # Add type information if available
    if entity_types_map:
      graph_args["entity_types"] = entity_types_map
    if edge_types_map:
      graph_args["edge_types"] = edge_types_map
      
    graph = Graph(**graph_args)
    
=======

    graph = Graph(
      entities = entities,
      relations = relations,
      edges = {relation[1] for relation in relations}
    )

>>>>>>> 3b9b4f92
    if cluster:
      graph = self.cluster(graph, context)

    if output_folder:
      os.makedirs(output_folder, exist_ok=True)
      output_path = os.path.join(output_folder, 'graph.json')
<<<<<<< HEAD
      
      # Prepare JSON-serializable dictionary
=======

>>>>>>> 3b9b4f92
      graph_dict = {
        'entities': list(entities),
        'relations': list(relations),
        'edges': list(graph.edges)
      }
<<<<<<< HEAD
      
      # Include entity and edge type information if available
      if hasattr(graph, 'entity_types') and graph.entity_types:
        graph_dict['entity_types'] = graph.entity_types
      if hasattr(graph, 'edge_types') and graph.edge_types:
        graph_dict['edge_types'] = graph.edge_types
      
      # Include clustering information if available
      if hasattr(graph, 'entity_clusters') and graph.entity_clusters:
        graph_dict['entity_clusters'] = {rep: list(cluster) for rep, cluster in graph.entity_clusters.items()}
      if hasattr(graph, 'edge_clusters') and graph.edge_clusters:
        graph_dict['edge_clusters'] = {rep: list(cluster) for rep, cluster in graph.edge_clusters.items()}
      
=======

>>>>>>> 3b9b4f92
      with open(output_path, 'w') as f:
        json.dump(graph_dict, f, indent=2)

    return graph

  def cluster(
    self,
    graph: Graph,
    context: str = "",
    model: str = None,
    temperature: float = None,
    api_key: str = None,
    api_base: str = None
  ) -> Graph:
    # Reinitialize dspy with new parameters if any are provided
    if any([model, temperature, api_key, api_base]):
      self.init_model(
        model=model or self.model,
        temperature=temperature or self.temperature,
        api_key=api_key or self.api_key,
        api_base=api_base or self.api_base,
      )

    return cluster_graph(self.dspy, graph, context)

  def aggregate(self, graphs: list[Graph]) -> Graph:
    # Initialize empty sets for combined graph
    all_entities = set()
    all_relations = set()
    all_edges = set()

    # Combine all graphs
    for graph in graphs:
      all_entities.update(graph.entities)
      all_relations.update(graph.relations)
      all_edges.update(graph.edges)

    # Create and return aggregated graph
    return Graph(
      entities=all_entities,
      relations=all_relations,
      edges=all_edges
    )<|MERGE_RESOLUTION|>--- conflicted
+++ resolved
@@ -132,13 +132,10 @@
         api_key=api_key or self.api_key,
         api_base=api_base or self.api_base,
       )
-<<<<<<< HEAD
     
     # Initialize type maps
     entity_types_map = None
     edge_types_map = None
-=======
->>>>>>> 3b9b4f92
 
     if not chunk_size:
       # Process without chunking
@@ -228,7 +225,6 @@
       for chunk_entities, chunk_relations, chunk_entity_types, chunk_edge_types in results:
         entities.update(chunk_entities)
         relations.update(chunk_relations)
-<<<<<<< HEAD
         
         # Update type dictionaries if they exist
         if chunk_entity_types:
@@ -255,33 +251,18 @@
       
     graph = Graph(**graph_args)
     
-=======
-
-    graph = Graph(
-      entities = entities,
-      relations = relations,
-      edges = {relation[1] for relation in relations}
-    )
-
->>>>>>> 3b9b4f92
     if cluster:
       graph = self.cluster(graph, context)
 
     if output_folder:
       os.makedirs(output_folder, exist_ok=True)
       output_path = os.path.join(output_folder, 'graph.json')
-<<<<<<< HEAD
-      
-      # Prepare JSON-serializable dictionary
-=======
-
->>>>>>> 3b9b4f92
+
       graph_dict = {
         'entities': list(entities),
         'relations': list(relations),
         'edges': list(graph.edges)
       }
-<<<<<<< HEAD
       
       # Include entity and edge type information if available
       if hasattr(graph, 'entity_types') and graph.entity_types:
@@ -295,9 +276,6 @@
       if hasattr(graph, 'edge_clusters') and graph.edge_clusters:
         graph_dict['edge_clusters'] = {rep: list(cluster) for rep, cluster in graph.edge_clusters.items()}
       
-=======
-
->>>>>>> 3b9b4f92
       with open(output_path, 'w') as f:
         json.dump(graph_dict, f, indent=2)
 
